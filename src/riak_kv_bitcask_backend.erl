%% -------------------------------------------------------------------
%%
%% riak_kv_bitcask_backend: Bitcask Driver for Riak
%%
%% Copyright (c) 2007-2010 Basho Technologies, Inc.  All Rights Reserved.
%%
%% This file is provided to you under the Apache License,
%% Version 2.0 (the "License"); you may not use this file
%% except in compliance with the License.  You may obtain
%% a copy of the License at
%%
%%   http://www.apache.org/licenses/LICENSE-2.0
%%
%% Unless required by applicable law or agreed to in writing,
%% software distributed under the License is distributed on an
%% "AS IS" BASIS, WITHOUT WARRANTIES OR CONDITIONS OF ANY
%% KIND, either express or implied.  See the License for the
%% specific language governing permissions and limitations
%% under the License.
%%
%% -------------------------------------------------------------------

-module(riak_kv_bitcask_backend).
-behavior(riak_kv_backend).
-author('Andy Gross <andy@basho.com>').
-author('Dave Smith <dizzyd@basho.com>').

%% KV Backend API
-export([api_version/0,
         start/2,
         stop/1,
         get/3,
         put/5,
         delete/4,
         drop/1,
         fold_buckets/4,
         fold_keys/4,
         fold_objects/4,
         is_empty/1,
         status/1,
         callback/3]).

%% Helper API
-export([key_counts/0,
         key_counts/1]).

-ifdef(TEST).
-include_lib("eunit/include/eunit.hrl").
-endif.

-include_lib("bitcask/include/bitcask.hrl").

-define(MERGE_CHECK_INTERVAL, timer:minutes(3)).
-define(API_VERSION, 1).
-define(CAPABILITIES, [async_fold]).

-record(state, {ref :: reference(),
                data_dir :: string(),
                opts :: [{atom(), term()}],
                partition :: integer(),
                root :: string()}).

-type state() :: #state{}.
-type config() :: [{atom(), term()}].

%% ===================================================================
%% Public API
%% ===================================================================

%% @doc Return the major version of the
%% current API and a capabilities list.
-spec api_version() -> {integer(), [atom()]}.
api_version() ->
    {?API_VERSION, ?CAPABILITIES}.

%% @doc Start the bitcask backend
-spec start(integer(), config()) -> {ok, state()} | {error, term()}.
start(Partition, Config) ->
    %% Get the data root directory
    case app_helper:get_prop_or_env(data_root, Config, bitcask) of
        undefined ->
            lager:error("Failed to create bitcask dir: data_root is not set"),
            {error, data_root_unset};
        DataRoot ->
            %% Check if a directory exists for the partition
            PartitionStr = integer_to_list(Partition),
            case get_data_dir(DataRoot, PartitionStr) of
                {ok, DataDir} ->
                    BitcaskOpts = set_mode(read_write, Config),
                    case bitcask:open(filename:join(DataRoot, DataDir), BitcaskOpts) of
                        Ref when is_reference(Ref) ->
                            check_fcntl(),
                            schedule_merge(Ref),
                            maybe_schedule_sync(Ref),
                            {ok, #state{ref=Ref,
                                        data_dir=DataDir,
                                        root=DataRoot,
                                        opts=BitcaskOpts,
                                        partition=Partition}};
                        {error, Reason1} ->
                            lager:error("Failed to start bitcask backend: ~p\n",
                                        [Reason1]),
                            {error, Reason1}
                    end;
                {error, Reason} ->
                    lager:error("Failed to start bitcask backend: ~p\n",
                                [Reason]),
                    {error, Reason}
            end
    end.

%% @doc Stop the bitcask backend
-spec stop(state()) -> ok.
stop(#state{ref=Ref}) ->
    bitcask:close(Ref).

%% @doc Retrieve an object from the bitcask backend
-spec get(riak_object:bucket(), riak_object:key(), state()) ->
                 {ok, any(), state()} |
                 {ok, not_found, state()} |
                 {error, term(), state()}.
get(Bucket, Key, #state{ref=Ref}=State) ->
    BitcaskKey = term_to_binary({Bucket, Key}),
    case bitcask:get(Ref, BitcaskKey) of
        {ok, Value} ->
            {ok, Value, State};
        not_found  ->
            {error, not_found, State};
        {error, nofile}  ->
            {error, not_found, State};
        {error, Reason} ->
            {error, Reason, State}
    end.

%% @doc Insert an object into the bitcask backend.
%% NOTE: The bitcask backend does not currently support
%% secondary indexing and the_IndexSpecs parameter
%% is ignored.
-type index_spec() :: {add, Index, SecondaryKey} | {remove, Index, SecondaryKey}.
-spec put(riak_object:bucket(), riak_object:key(), [index_spec()], binary(), state()) ->
                 {ok, state()} |
                 {error, term(), state()}.
put(Bucket, PrimaryKey, _IndexSpecs, Val, #state{ref=Ref}=State) ->
    BitcaskKey = term_to_binary({Bucket, PrimaryKey}),
    case bitcask:put(Ref, BitcaskKey, Val) of
        ok ->
            {ok, State};
        {error, Reason} ->
            {error, Reason, State}
    end.

%% @doc Delete an object from the bitcask backend
%% NOTE: The bitcask backend does not currently support
%% secondary indexing and the_IndexSpecs parameter
%% is ignored.
-spec delete(riak_object:bucket(), riak_object:key(), [index_spec()], state()) ->
                    {ok, state()} |
                    {error, term(), state()}.
delete(Bucket, Key, _IndexSpecs, #state{ref=Ref}=State) ->
    BitcaskKey = term_to_binary({Bucket, Key}),
    case bitcask:delete(Ref, BitcaskKey) of
        ok ->
            {ok, State};
        {error, Reason} ->
            {error, Reason, State}
    end.

%% @doc Fold over all the buckets.
-spec fold_buckets(riak_kv_backend:fold_buckets_fun(),
                   any(),
                   [],
                   state()) -> {ok, any()} | {async, fun()} | {error, term()}.
fold_buckets(FoldBucketsFun, Acc, Opts, #state{opts=BitcaskOpts,
                                               data_dir=DataFile,
                                               ref=Ref,
                                               root=DataRoot}) ->
    FoldFun = fold_buckets_fun(FoldBucketsFun),
    case lists:member(async_fold, Opts) of
        true ->
            ReadOpts = set_mode(read_only, BitcaskOpts),
            BucketFolder =
                fun() ->
                        case bitcask:open(filename:join(DataRoot, DataFile),
                                          ReadOpts) of
                            Ref1 when is_reference(Ref1) ->
                                try
                                    {Acc1, _} =
                                        bitcask:fold_keys(Ref1,
                                                          FoldFun,
                                                          {Acc, sets:new()}),
                                        Acc1
                                after
                                    bitcask:close(Ref1)
                                end;
                            {error, Reason} ->
                                {error, Reason}
                        end
                end,
            {async, BucketFolder};
        false ->
            {FoldResult, _Bucketset} =
                bitcask:fold_keys(Ref, FoldFun, {Acc, sets:new()}),
            case FoldResult of
                {error, _} ->
                    FoldResult;
                _ ->
                    {ok, FoldResult}
            end
    end.

%% @doc Fold over all the keys for one or all buckets.
-spec fold_keys(riak_kv_backend:fold_keys_fun(),
                any(),
                [{atom(), term()}],
                state()) -> {ok, term()} | {async, fun()} | {error, term()}.
fold_keys(FoldKeysFun, Acc, Opts, #state{opts=BitcaskOpts,
                                         data_dir=DataFile,
                                         ref=Ref,
                                         root=DataRoot}) ->
    Bucket =  proplists:get_value(bucket, Opts),
    FoldFun = fold_keys_fun(FoldKeysFun, Bucket),
    case lists:member(async_fold, Opts) of
        true ->
            ReadOpts = set_mode(read_only, BitcaskOpts),
            KeyFolder =
                fun() ->
                        case bitcask:open(filename:join(DataRoot, DataFile),
                                          ReadOpts) of
                            Ref1 when is_reference(Ref1) ->
                                try
                                    bitcask:fold_keys(Ref1, FoldFun, Acc)
                                after
                                    bitcask:close(Ref1)
                                end;
                            {error, Reason} ->
                                {error, Reason}
                        end
                end,
            {async, KeyFolder};
        false ->
            FoldResult = bitcask:fold_keys(Ref, FoldFun, Acc),
            case FoldResult of
                {error, _} ->
                    FoldResult;
                _ ->
                    {ok, FoldResult}
            end
    end.

%% @doc Fold over all the objects for one or all buckets.
-spec fold_objects(riak_kv_backend:fold_objects_fun(),
                   any(),
                   [{atom(), term()}],
                   state()) -> {ok, any()} | {async, fun()} | {error, term()}.
fold_objects(FoldObjectsFun, Acc, Opts, #state{opts=BitcaskOpts,
                                               data_dir=DataFile,
                                               ref=Ref,
                                               root=DataRoot}) ->
    Bucket =  proplists:get_value(bucket, Opts),
    FoldFun = fold_objects_fun(FoldObjectsFun, Bucket),
    case lists:member(async_fold, Opts) of
        true ->
            ReadOpts = set_mode(read_only, BitcaskOpts),
            ObjectFolder =
                fun() ->
                        case bitcask:open(filename:join(DataRoot, DataFile),
                                          ReadOpts) of
                            Ref1 when is_reference(Ref1) ->
                                try
                                    bitcask:fold(Ref1, FoldFun, Acc)
                                after
                                    bitcask:close(Ref1)
                                end;
                            {error, Reason} ->
                                {error, Reason}
                        end
                end,
            {async, ObjectFolder};
        false ->
            FoldResult = bitcask:fold(Ref, FoldFun, Acc),
            case FoldResult of
                {error, _} ->
                    FoldResult;
                _ ->
                    {ok, FoldResult}
            end
    end.

%% @doc Delete all objects from this bitcask backend
%% @TODO once bitcask has a more friendly drop function
%%  of its own, use that instead.
-spec drop(state()) -> {ok, state()} | {error, term(), state()}.
drop(#state{ref=Ref,
            partition=Partition,
            root=DataRoot,
            opts=BitcaskOpts}=State) ->
    %% Close the bitcask reference
    bitcask:close(Ref),

    PartitionStr = integer_to_list(Partition),
    PartitionDir = filename:join([DataRoot, PartitionStr]),
    %% Check for any existing directories for the partition
    %% and select the most recent as the active data directory
    %% if any exist.
    PartitionDirs = existing_partition_dirs(PartitionDir),

    %% Move the older data directories to an automatic cleanup
    %% directory and log their existence.
    CleanupDir = check_for_cleanup_dir(DataRoot, auto),
    move_unused_dirs(CleanupDir, PartitionDirs),

    %% Make sure the data directory is now empty
    data_directory_cleanup(PartitionDir),

    case make_data_dir(filename:join([DataRoot,
                                      PartitionStr])) of
        {ok, DataDir} ->
            %% Spawn a process to cleanup the old data files.
            %% The use of spawn is intentional. We do not
            %% care if this process dies since any lingering
            %% files will be cleaned up on the next drop.
            %% The worst case is that the files hang
            %% around and take up some disk space.
            spawn(drop_data_cleanup(PartitionStr, CleanupDir)),

            %% Now open the bitcask and return an updated state
            %% so this backend can continue processing.
            case bitcask:open(filename:join(DataRoot, DataDir), BitcaskOpts) of
                Ref1 when is_reference(Ref1) ->
                    {ok, State#state{data_dir=DataDir,
                                     ref=Ref1}};
                {error, Reason} ->
                    {error, Reason, State#state{data_dir=DataDir}}
            end;
        {error, Reason1} ->
            {error, Reason1, State}
    end.

%% @doc Returns true if this bitcasks backend contains any
%% non-tombstone values; otherwise returns false.
-spec is_empty(state()) -> boolean().
is_empty(#state{ref=Ref}) ->
    %% Determining if a bitcask is empty requires us to find at least
    %% one value that is NOT a tombstone. Accomplish this by doing a fold_keys
    %% that forcibly bails on the very first key encountered.
    F = fun(_K, _Acc0) ->
                throw(found_one_value)
        end,
    (catch bitcask:fold_keys(Ref, F, undefined)) /= found_one_value.

%% @doc Get the status information for this bitcask backend
-spec status(state()) -> [{atom(), term()}].
status(#state{ref=Ref}) ->
    {KeyCount, Status} = bitcask:status(Ref),
    [{key_count, KeyCount}, {status, Status}].


%% @doc Register an asynchronous callback
-spec callback(reference(), any(), state()) -> {ok, state()}.
callback(Ref,
         {sync, SyncInterval},
         #state{ref=Ref}=State) when is_reference(Ref) ->
    bitcask:sync(Ref),
    schedule_sync(Ref, SyncInterval),
    {ok, State};
callback(Ref,
         merge_check,
         #state{ref=Ref,
                data_dir=DataDir,
                root=DataRoot}=State) when is_reference(Ref) ->
    case bitcask:needs_merge(Ref) of
        {true, Files} ->
            BitcaskRoot = filename:join(DataRoot, DataDir),
            bitcask_merge_worker:merge(BitcaskRoot, [], Files);
        false ->
            ok
    end,
    schedule_merge(Ref),
    {ok, State};
%% Ignore callbacks for other backends so multi backend works
callback(_Ref, _Msg, State) ->
    {ok, State}.

-spec key_counts() -> [{string(), non_neg_integer()}] |
                      {error, data_root_not_set}.
key_counts() ->
    case application:get_env(bitcask, data_root) of
        {ok, RootDir} ->
            key_counts(RootDir);
        undefined ->
            {error, data_root_not_set}
    end.

-spec key_counts(string()) -> [{string(), non_neg_integer()}].
key_counts(RootDir) ->
    [begin
         [{key_count, Keys} | _] = status(#state{root=filename:join(RootDir, Dir)}),
         {Dir, Keys}
     end || Dir <- element(2, file:list_dir(RootDir))].

%% ===================================================================
%% Internal functions
%% ===================================================================

%% @private
%% On linux there is a kernel bug that won't allow fcntl to add O_SYNC
%% to an already open file descriptor.
check_fcntl() ->
    Logged=application:get_env(riak_kv,o_sync_warning_logged),
    Strategy=application:get_env(bitcask,sync_strategy),
    case {Logged,Strategy} of
        {undefined,{ok,o_sync}} ->
            case riak_core_util:is_arch(linux) of
                true ->
                    lager:warning("{sync_strategy,o_sync} not implemented on Linux"),
                    application:set_env(riak_kv,o_sync_warning_logged,true);
                _ ->
                    ok
            end;
        _ ->
            ok
    end.

%% @private
%% Return a function to fold over the buckets on this backend
fold_buckets_fun(FoldBucketsFun) ->
    fun(#bitcask_entry{key=BK}, {Acc, BucketSet}) ->
            {Bucket, _} = binary_to_term(BK),
            case sets:is_element(Bucket, BucketSet) of
                true ->
                    {Acc, BucketSet};
                false ->
                    {FoldBucketsFun(Bucket, Acc),
                     sets:add_element(Bucket, BucketSet)}
            end
    end.

%% @private
%% Return a function to fold over keys on this backend
fold_keys_fun(FoldKeysFun, undefined) ->
    fun(#bitcask_entry{key=BK}, Acc) ->
            {Bucket, Key} = binary_to_term(BK),
            FoldKeysFun(Bucket, Key, Acc)
    end;
fold_keys_fun(FoldKeysFun, Bucket) ->
    fun(#bitcask_entry{key=BK}, Acc) ->
            {B, Key} = binary_to_term(BK),
            case B =:= Bucket of
                true ->
                    FoldKeysFun(B, Key, Acc);
                false ->
                    Acc
            end
    end.

%% @private
%% Return a function to fold over keys on this backend
fold_objects_fun(FoldObjectsFun, undefined) ->
    fun(BK, Value, Acc) ->
            {Bucket, Key} = binary_to_term(BK),
            FoldObjectsFun(Bucket, Key, Value, Acc)
    end;
fold_objects_fun(FoldObjectsFun, Bucket) ->
    fun(BK, Value, Acc) ->
            {B, Key} = binary_to_term(BK),
            case B =:= Bucket of
                true ->
                    FoldObjectsFun(B, Key, Value, Acc);
                false ->
                    Acc
            end
    end.

%% @private
%% Schedule sync (if necessary)
maybe_schedule_sync(Ref) when is_reference(Ref) ->
    case application:get_env(bitcask, sync_strategy) of
        {ok, {seconds, Seconds}} ->
            SyncIntervalMs = timer:seconds(Seconds),
            schedule_sync(Ref, SyncIntervalMs);
        %% erlang:send_after(SyncIntervalMs, self(),
        %%                   {?MODULE, {sync, SyncIntervalMs}});
        {ok, none} ->
            ok;
        {ok, o_sync} ->
            ok;
        BadStrategy ->
            lager:notice("Ignoring invalid bitcask sync strategy: ~p",
                         [BadStrategy]),
            ok
    end.

schedule_sync(Ref, SyncIntervalMs) when is_reference(Ref) ->
    riak_kv_backend:callback_after(SyncIntervalMs, Ref, {sync, SyncIntervalMs}).

schedule_merge(Ref) when is_reference(Ref) ->
    riak_kv_backend:callback_after(?MERGE_CHECK_INTERVAL, Ref, merge_check).

%% @private
<<<<<<< HEAD
get_data_dir(DataRoot, PartitionI) ->
    Partition = integer_to_list(PartitionI),
    PartitionPath = filename:join([DataRoot, Partition]),
    case filelib:is_dir(PartitionPath) of
=======
config_value(Key, Config) ->
    config_value(Key, Config, undefined).

%% @private
config_value(Key, Config, Default) ->
    case proplists:get_value(Key, Config) of
        undefined ->
            app_helper:get_env(bitcask, Key, Default);
        Value ->
            Value
    end.

%% @private
get_data_dir(DataRoot, Partition) ->
    PartitionDir = filename:join([DataRoot, Partition]),
    %% Check for any existing directories for the partition
    %% and select the most recent as the active data directory
    %% if any exist.
    ExistingPartitionDirs = existing_partition_dirs(PartitionDir),
    case ExistingPartitionDirs of
        [] ->
            make_data_dir(PartitionDir);
        PartitionDirs ->
            %% Sort the existing data directories
            [MostRecentDataDir | RestDataDirs] = sort_data_dirs(PartitionDirs),

            %% Move the older data directories to a manual cleanup directory and
            %% log their existence. These will not be automatically cleaned up to
            %% avoid data loss in the rare case where the heuristic for selecting
            %% the most recent data directory fails.
            CleanupDir = check_for_cleanup_dir(DataRoot, manual),

            move_unused_dirs(CleanupDir, RestDataDirs),
            log_unused_partition_dirs(Partition, RestDataDirs),

            %% Rename the most recent data directory to the bare
            %% partition name if it is not already so named.
            case MostRecentDataDir == PartitionDir of
                true ->
                    ok;
                false ->
                    file:rename(MostRecentDataDir, PartitionDir)
            end,
            {ok, filename:basename(PartitionDir)}
    end.

%% @private
existing_partition_dirs(PartitionDir) ->
    ExistingDataDirs = filelib:wildcard(PartitionDir ++ "-*"),
    case filelib:is_dir(PartitionDir) of
>>>>>>> 19859d9f
        true ->
            [PartitionDir | ExistingDataDirs];
        false ->
            ExistingDataDirs
    end.

%% @private
sort_data_dirs(PartitionDirs) ->
    LastModSortFun =
        fun(Dir1, Dir2) ->
                Dir1LastMod = filelib:last_modified(Dir1),
                Dir2LastMod = filelib:last_modified(Dir2),
                case Dir1LastMod == Dir2LastMod of
                    true ->
                        try
                            [_ | [Dir1TS]] =
                                string:tokens(filename:basename(Dir1), "-"),
                            [_ | [Dir2TS]] =
                                string:tokens(filename:basename(Dir2), "-"),
                            if Dir1TS == [] ->
                                    true;
                               Dir2TS == [] ->
                                    false;
                               true ->
                                    list_to_integer(Dir1TS) <
                                        list_to_integer(Dir2TS)
                            end
                        catch _:_ ->
                                Dir1 < Dir2
                        end;
                    false ->
                        Dir1LastMod < Dir2LastMod
                end
        end,
    LastModSortResults = lists:reverse(lists:sort(LastModSortFun, PartitionDirs)),
    TimestampSortResults = lists:reverse(lists:sort(PartitionDirs)),
    %% Check if the head of the last-modified sort results
    %% is the same as the head of the timestamp sort results.
    %% This is to achieve a better correlation that the most
    %% recent data directory has been found. In the case that they
    %% do no match the head of the last-modified sort is chosen
    %% and a warning is logged.
    case hd(LastModSortResults) == hd(TimestampSortResults) of
        true ->
            ok;
        false ->
            %% Log the mismatch
            lager:warning("The most recently modified data directory is not the \
same as the data directory with the most recent timestamp appended. The most \
recently modified directory has been selected, but the other data directories\
 have been preserved in the manual_cleanup directory.")
    end,
    LastModSortResults.

%% @private
check_for_cleanup_dir(PartitionDir, Type) ->
    CleanupDir = filename:join([PartitionDir, atom_to_list(Type) ++ "_cleanup"]),
    filelib:ensure_dir(filename:join([CleanupDir, dummy])),
    CleanupDir.

%% @private
move_unused_dirs(_, []) ->
    ok;
move_unused_dirs(DestinationDir, [PartitionDir | RestPartitionDirs]) ->
    case file:rename(PartitionDir,
                     filename:join([DestinationDir,
                                    filename:basename(PartitionDir)])) of
        ok ->
            move_unused_dirs(DestinationDir, RestPartitionDirs);
        {error, Reason} ->
            lager:error("Failed to move unused data directory ~p. Reason: ~p",
                        [PartitionDir, Reason]),
            move_unused_dirs(DestinationDir, RestPartitionDirs)
    end.

%% @private
log_unused_partition_dirs(Partition, PartitionDirs) ->
    case PartitionDirs of
        [] ->
            ok;
        _ ->
            %% Inform the user in case they want to do some cleanup.
            lager:notice("Unused data directories exist for partition ~p: ~p",
                         [Partition, PartitionDirs])
    end.

%% @private
make_data_dir(PartitionFile) ->
    AbsPath = filename:absname(PartitionFile),
    DataDir = filename:basename(PartitionFile),
    case filelib:ensure_dir(filename:join([AbsPath, dummy])) of
        ok ->
            {ok, DataDir};
        {error, Reason} ->
            lager:error("Failed to create bitcask dir ~s: ~p",
                        [DataDir, Reason]),
            {error, Reason}
    end.

%% @private
drop_data_cleanup(Partition, CleanupDir) ->
    fun() ->
            %% List all the directories in the cleanup directory
            case file:list_dir(CleanupDir) of
                {ok, Dirs} ->
                    %% Delete the contents of each directory and
                    %% the directory itself excluding the
                    %% current data directory.
                    [data_directory_cleanup(filename:join(CleanupDir, Dir)) ||
                        Dir <- Dirs,
                        (Dir =:= Partition) or
                        (string:left(Dir, length(Partition) + 1) =:= (Partition ++ "-"))];
                {error, _} ->
                    ignore
            end
    end.

%% @private
data_directory_cleanup(DirPath) ->
    case file:list_dir(DirPath) of
        {ok, Files} ->
            [file:delete(filename:join([DirPath, File])) || File <- Files],
            file:del_dir(DirPath);
        _ ->
            ignore
    end.

%% @private
set_mode(read_only, Config) ->
    Config1 = lists:keystore(read_only, 1, Config, {read_only, true}),
    lists:keydelete(read_write, 1, Config1);
set_mode(read_write, Config) ->
    Config1 = lists:keystore(read_write, 1, Config, {read_write, true}),
    lists:keydelete(read_only, 1, Config1).

%% ===================================================================
%% EUnit tests
%% ===================================================================
-ifdef(TEST).

simple_test_() ->
    ?assertCmd("rm -rf test/bitcask-backend"),
    application:set_env(bitcask, data_root, ""),
    riak_kv_backend:standard_test(?MODULE,
                                        [{data_root, "test/bitcask-backend"}]).

custom_config_test_() ->
    ?assertCmd("rm -rf test/bitcask-backend"),
    application:set_env(bitcask, data_root, ""),
    riak_kv_backend:standard_test(?MODULE,
                                        [{data_root, "test/bitcask-backend"}]).

startup_data_dir_test() ->
    os:cmd("rm -rf test/bitcask-backend/*"),
    Path = "test/bitcask-backend",
    Config = [{data_root, Path}],
    %% Create a set of timestamped partition directories
    TSPartitionDirs =
        [filename:join(["42-" ++ integer_to_list(X)]) ||
                          X <- lists:seq(1, 10)],
    [begin
         filelib:ensure_dir(filename:join([Path, Dir, dummy]))
     end || Dir <- TSPartitionDirs],
    %% Start the backend
    {ok, State} = start(42, Config),
    %% Stop the backend
    ok = stop(State),
    %% Ensure the timestamped directories have been moved
    {ok, DataDirs} = file:list_dir(Path),
    {ok, RemovalDirs} = file:list_dir(filename:join([Path, "manual_cleanup"])),
    [_ | RemovalPartitionDirs] = lists:reverse(TSPartitionDirs),
    os:cmd("rm -rf test/bitcask-backend/*"),
    ?assertEqual(["42", "manual_cleanup"], lists:sort(DataDirs)),
    ?assertEqual(RemovalPartitionDirs, RemovalDirs).

drop_test() ->
    os:cmd("rm -rf test/bitcask-backend/*"),
    Path = "test/bitcask-backend",
    Config = [{data_root, Path}],
    %% Start the backend
    {ok, State} = start(42, Config),
    %% Drop the backend
    {ok, State1} = drop(State),
    %% Ensure the timestamped directories have been moved
    {ok, DataDirs} = file:list_dir(Path),
    {ok, RemovalDirs} = file:list_dir(filename:join([Path, "auto_cleanup"])),
    %% RemovalPartitionDirs = lists:reverse(TSPartitionDirs),
    %% Stop the backend
    ok = stop(State1),
    os:cmd("rm -rf test/bitcask-backend/*"),
    ?assertEqual(["42", "auto_cleanup"], lists:sort(DataDirs)),
    %% The drop cleanup happens in a separate process so
    %% there is no guarantee it has happened yet when
    %% this test runs.
    case RemovalDirs of
        [] ->
            ?assert(true);
        ["42"] ->
            ?assert(true);
        _ ->
            ?assert(false)
    end.

get_data_dir_test() ->
    %% Cleanup
    os:cmd("rm -rf test/bitcask-backend/*"),
    Path = "test/bitcask-backend",
    %% Create a set of timestamped partition directories
    %% plus some base directories for other partitions
    TSPartitionDirs =
        [filename:join(["21-" ++ integer_to_list(X)]) ||
                          X <- lists:seq(1, 10)],
    OtherPartitionDirs = [integer_to_list(X) || X <- lists:seq(1,10)],
    [filelib:ensure_dir(filename:join([Path, Dir, dummy]))
     || Dir <- TSPartitionDirs ++ OtherPartitionDirs],
    %% Check the results
    ?assertEqual({ok, "21"}, get_data_dir(Path, "21")).

existing_partition_dirs_test() ->
    %% Cleanup
    os:cmd("rm -rf test/bitcask-backend/*"),
    Path = "test/bitcask-backend",
    %% Create a set of timestamped partition directories
    %% plus some base directories for other partitions
    TSPartitionDirs =
        [filename:join([Path, "21-" ++ integer_to_list(X)]) ||
                          X <- lists:seq(1, 10)],
    OtherPartitionDirs = [integer_to_list(X) || X <- [2, 23, 210]],
    [filelib:ensure_dir(filename:join([Dir, dummy]))
     || Dir <- TSPartitionDirs ++ OtherPartitionDirs],
    %% Check the results
    ?assertEqual(lists:sort(TSPartitionDirs),
                 existing_partition_dirs(filename:join([Path, "21"]))).


-ifdef(EQC).

eqc_test_() ->
    {spawn,
     [{inorder,
       [{setup,
         fun setup/0,
         fun cleanup/1,
         [
          {timeout, 60000,
           [?_assertEqual(true,
                          backend_eqc:test(?MODULE,
                                           false,
                                           [{data_root,
                                             "test/bitcask-backend"}]))]}
         ]}]}]}.

setup() ->
    application:load(sasl),
    application:set_env(sasl, sasl_error_logger,
                        {file, "riak_kv_bitcask_backend_eqc_sasl.log"}),
    error_logger:tty(false),
    error_logger:logfile({open, "riak_kv_bitcask_backend_eqc.log"}),

    application:load(bitcask),
    application:set_env(bitcask, merge_window, never),
    ok.

cleanup(_) ->
    os:cmd("rm -rf test/bitcask-backend/*").

-endif. % EQC

-endif.<|MERGE_RESOLUTION|>--- conflicted
+++ resolved
@@ -497,25 +497,6 @@
     riak_kv_backend:callback_after(?MERGE_CHECK_INTERVAL, Ref, merge_check).
 
 %% @private
-<<<<<<< HEAD
-get_data_dir(DataRoot, PartitionI) ->
-    Partition = integer_to_list(PartitionI),
-    PartitionPath = filename:join([DataRoot, Partition]),
-    case filelib:is_dir(PartitionPath) of
-=======
-config_value(Key, Config) ->
-    config_value(Key, Config, undefined).
-
-%% @private
-config_value(Key, Config, Default) ->
-    case proplists:get_value(Key, Config) of
-        undefined ->
-            app_helper:get_env(bitcask, Key, Default);
-        Value ->
-            Value
-    end.
-
-%% @private
 get_data_dir(DataRoot, Partition) ->
     PartitionDir = filename:join([DataRoot, Partition]),
     %% Check for any existing directories for the partition
@@ -553,7 +534,6 @@
 existing_partition_dirs(PartitionDir) ->
     ExistingDataDirs = filelib:wildcard(PartitionDir ++ "-*"),
     case filelib:is_dir(PartitionDir) of
->>>>>>> 19859d9f
         true ->
             [PartitionDir | ExistingDataDirs];
         false ->
